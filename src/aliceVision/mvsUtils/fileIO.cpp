--- conflicted
+++ resolved
@@ -339,13 +339,9 @@
 {
     int origWidth, origHeight;
     std::vector<Color> cimg;
-<<<<<<< HEAD
     clock_t t = tic();
-    imageIO::readImage(fileNameOrigStr, origWidth, origHeight, cimg);
+    imageIO::readImage(fileNameOrigStr, origWidth, origHeight, cimg, imageIO::EImageColorSpace::LINEAR);
     ALICEVISION_LOG_DEBUG("imageIO::readImage elapsed time: " << toc(t) << " ms.");
-=======
-    imageIO::readImage(fileNameOrigStr, origWidth, origHeight, cimg, imageIO::EImageColorSpace::LINEAR);
->>>>>>> a0484048
 
     // check image size
     if((mp.getOriginalWidth(camId) != origWidth) || (mp.getOriginalHeight(camId) != origHeight))
@@ -401,18 +397,7 @@
         }
     }
 
-<<<<<<< HEAD
     imgArr.swap(cimg);
-=======
-    for(int y = 0; y < height; y++)
-    {
-        for(int x = 0; x < width; x++)
-        {
-            const Color color = cimg.at(y * width + x);
-            imgArr[y * width + x] = color;
-        }
-    }
->>>>>>> a0484048
 }
 
 bool DeleteDirectory(const std::string& sPath)
