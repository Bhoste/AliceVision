--- conflicted
+++ resolved
@@ -54,14 +54,8 @@
       }
       // Triangulate each landmark
       Triangulation trianObj;
-<<<<<<< HEAD
-      const Observations & obs = iterTracks->second.obs;
-      for(const auto& itObs : obs)
-=======
       const Observations & observations = iterTracks->second.observations;
-      for(Observations::const_iterator itObs = observations.begin();
-        itObs != observations.end(); ++itObs)
->>>>>>> 04946917
+      for(const auto& itObs : observations)
       {
         const View * view = sfm_data.views.at(itObs.first).get();
         if (sfm_data.IsPoseAndIntrinsicDefined(view))
@@ -187,11 +181,7 @@
   for (IndexT i = 0; i < nbIter; ++i)
   {
     std::set<IndexT> samples;
-<<<<<<< HEAD
-    robust::UniformSample(std::min(std::size_t(min_sample_index), obs.size()), obs.size(), samples);
-=======
-    robust::UniformSample(std::min(std::size_t(min_sample_index), observations.size()), observations.size(), &samples);
->>>>>>> 04946917
+    robust::UniformSample(std::min(std::size_t(min_sample_index), observations.size()), observations.size(), samples);
 
     // Hypothesis generation.
     const Vec3 current_model = track_sample_triangulation(sfm_data, observations, samples);
@@ -202,14 +192,10 @@
 
     // Chierality (Check the point is in front of the sampled cameras)
     bool bChierality = true;
-<<<<<<< HEAD
+
     for (auto& it : samples)
     {
-      Observations::const_iterator itObs = obs.begin();
-=======
-    for (auto& it : samples){
       Observations::const_iterator itObs = observations.begin();
->>>>>>> 04946917
       std::advance(itObs, it);
       const View * view = sfm_data.views.at(itObs->first).get();
       const IntrinsicBase * cam = sfm_data.GetIntrinsics().at(view->id_intrinsic).get();
@@ -223,13 +209,9 @@
 
     std::set<IndexT> inlier_set;
     double current_error = 0.0;
+    
     // Classification as inlier/outlier according pixel residual errors.
-<<<<<<< HEAD
-    for (const auto& itObs : obs )
-=======
-    for (Observations::const_iterator itObs = observations.begin();
-        itObs != observations.end(); ++itObs)
->>>>>>> 04946917
+    for (const auto& itObs : observations)
     {
       const View * view = sfm_data.views.at(itObs.first).get();
       const IntrinsicBase * intrinsic = sfm_data.GetIntrinsics().at(view->id_intrinsic).get();
