--- conflicted
+++ resolved
@@ -35,17 +35,10 @@
 {
 public:
   ColorHarmonizationEngineGlobal(
-<<<<<<< HEAD
     const std::string& sfmDataFilename,
     const std::vector<std::string>& featuresFolders,
     const std::vector<std::string>& matchesFolders,
     const std::string& outputDirectory,
-=======
-    const std::string & sSfMData_Filename,
-    const std::string & featuresFolder,
-    const std::string & sMatchesPath,
-    const std::string & sOutDirectory,
->>>>>>> 307ba988
     const std::vector<feature::EImageDescriberType>& descTypes,
     int selectionMethod = -1,
     int imgRef = -1);
