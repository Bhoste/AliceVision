--- conflicted
+++ resolved
@@ -75,22 +75,14 @@
 
   bool b_Group_camera_model = true;
 
-<<<<<<< HEAD
-  double user_FocalLengthPixel = -1.0;
-=======
-  double focalPixPermm = -1.0;
+  double focalLengthPixel = -1.0;
   double sensorWidth = -1.0;
->>>>>>> 952d9dcb
 
   cmd.add( make_option('i', sImageDir, "imageDirectory") );
   cmd.add( make_option('d', sfileDatabase, "sensorWidthDatabase") );
   cmd.add( make_option('o', sOutputDir, "outputDirectory") );
-<<<<<<< HEAD
-  cmd.add( make_option('f', user_FocalLengthPixel, "focal") );
-=======
-  cmd.add( make_option('f', focalPixPermm, "focal") );
+  cmd.add( make_option('f', focalLengthPixel, "focal") );
   cmd.add( make_option('s', sensorWidth, "sensorWidth") );
->>>>>>> 952d9dcb
   cmd.add( make_option('k', sKmatrix, "intrinsics") );
   cmd.add( make_option('c', i_User_camera_model, "camera_model") );
   cmd.add( make_option('g', b_Group_camera_model, "group_camera_model") );
@@ -124,25 +116,15 @@
             << "--imageDirectory " << sImageDir << std::endl
             << "--sensorWidthDatabase " << sfileDatabase << std::endl
             << "--outputDirectory " << sOutputDir << std::endl
-<<<<<<< HEAD
-            << "--focal " << user_FocalLengthPixel << std::endl
-=======
-            << "--focal " << focalPixPermm << std::endl
+            << "--focal " << focalLengthPixel << std::endl
             << "--sensorWidth " << sensorWidth << std::endl
->>>>>>> 952d9dcb
             << "--intrinsics " << sKmatrix << std::endl
             << "--camera_model " << i_User_camera_model << std::endl
             << "--group_camera_model " << b_Group_camera_model << std::endl;
 
   // Expected properties for each image
-<<<<<<< HEAD
-  double width = -1, height = -1, focalLengthPixel = -1, ppx = -1, ppy = -1, sensorWidth = -1, k1 = 0, k2 = 0, k3 = 0;
-
+  double width = -1, height = -1, ppx = -1, ppy = -1, k1 = 0, k2 = 0, k3 = 0;
   EINTRINSIC e_camera_model = EINTRINSIC(i_User_camera_model);
-=======
-  double width = -1, height = -1, ppx = -1,  ppy = -1;
->>>>>>> 952d9dcb
-
 
   if ( !stlplus::folder_exists( sImageDir ) )
   {
@@ -166,17 +148,13 @@
   }
 
   if (sKmatrix.size() > 0 &&
-<<<<<<< HEAD
     !checkIntrinsicStringValidity(sKmatrix, focalLengthPixel, ppx, ppy) )
-=======
-    !checkIntrinsicStringValidity(sKmatrix, focalPixPermm, ppx, ppy) )
->>>>>>> 952d9dcb
   {
     std::cerr << "\nInvalid K matrix input" << std::endl;
     return EXIT_FAILURE;
   }
 
-  if (sKmatrix.size() > 0 && user_FocalLengthPixel != -1.0)
+  if (sKmatrix.size() > 0 && focalLengthPixel != -1.0)
   {
     std::cerr << "\nCannot combine -f and -k options" << std::endl;
     return EXIT_FAILURE;
@@ -218,11 +196,7 @@
     iter_image++ )
   {
     // Read meta data to fill camera parameter (w,h,focal,ppx,ppy) fields.
-<<<<<<< HEAD
-    width = height = ppx = ppy = focalLengthPixel = -1.0;
-=======
     width = height = ppx = ppy = -1.0;
->>>>>>> 952d9dcb
 
     const std::string sImageFilename = stlplus::create_filespec( sImageDir, *iter_image );
 
@@ -248,59 +222,28 @@
     std::unique_ptr<Exif_IO> exifReader(new Exif_IO_EasyExif());
     exifReader->open( sImageFilename );
 
-<<<<<<< HEAD
-    // Consider the case where focal is provided manually  
-    if ( !exifReader->doesHaveExifInfo() || user_FocalLengthPixel != -1)
-    {
-      if (sKmatrix.size() > 0) // Known user calibration K matrix
-      {
-        if (!checkIntrinsicStringValidity(sKmatrix, focalLengthPixel, ppx, ppy))
+    // Consider the case where focal is provided manually
+    if (sKmatrix.size() > 0)
+    {
+      if (!checkIntrinsicStringValidity(sKmatrix, focalLengthPixel, ppx, ppy))
           focalLengthPixel = -1.0;
-      }
-      else // User provided focal lenght value
-        if (user_FocalLengthPixel != -1 )
-          focalLengthPixel = user_FocalLengthPixel;
-    }
-    else // If image contains meta data
+    } 
+
+    // If image contains meta data
+    if (exifReader->doesHaveExifInfo())
     {
       const std::string sCamName = exifReader->getBrand();
       const std::string sCamModel = exifReader->getModel();
-      const std::string sLensModel = exifReader->getLensModel();
-      const float focalLengthMm = exifReader->getFocal();
-
-      // Handle case where focal length is equal to 0
-      if (focalLengthMm == 0.0f)
-=======
-    // Consider the case where focal is provided manually
-    if (sKmatrix.size() > 0)
-    {
-      if (!checkIntrinsicStringValidity(sKmatrix, focalPixPermm, ppx, ppy))
-          focalPixPermm = -1.0;
-    } 
-
-    // If image contains meta data
-    if (exifReader->doesHaveExifInfo())
-    {
       
       // Retrieve sensor width in the database
       if(sensorWidth == -1.0)
->>>>>>> 952d9dcb
-      {
-        const std::string sCamName = exifReader->getBrand();
-        const std::string sCamModel = exifReader->getModel();
-
+      {
         std::cout << "Search sensor width in the database." << std::endl;
         Datasheet datasheet;
         if ( getInfo( sCamName, sCamModel, vec_database, datasheet ))
         {
-<<<<<<< HEAD
-          // The camera model was found in the database so we can compute it's approximated focal length
-          sensorWidth = datasheet._sensorSize;
-          focalLengthPixel = std::max ( width, height ) * focalLengthMm / sensorWidth;
-=======
           sensorWidth = datasheet._sensorSize;
           std::cout << "Camera found in database. Sensor width = " << sensorWidth << std::endl;
->>>>>>> 952d9dcb
         }
         else
         {
@@ -310,7 +253,24 @@
         }
       }
 
-<<<<<<< HEAD
+      // Focal
+      if(focalLengthPixel == -1)
+      {
+        // Handle case where focal length is equal to 0
+        if (exifReader->getFocal() == 0.0f)
+        {
+          std::cerr << stlplus::basename_part(sImageFilename) << ": Focal length is missing." << std::endl;
+          continue;
+        }
+
+        // Compute approximated focal length
+        if(sensorWidth != -1.0)
+        {     
+          focalLengthPixel = std::max ( width, height ) * exifReader->getFocal() / sensorWidth;
+          std::cout << "Focal = " <<  focalLengthPixel << std::endl;
+        }
+      }
+
       #ifdef USE_LENSFUN
       // Retrieve lens distortion
       const lfCamera** cameras = lensfunDatabase->FindCameras(sCamName.c_str(), sCamModel.c_str());
@@ -349,42 +309,19 @@
           break;
       }
       #endif
-=======
-      // Focal
-      if(focalPixPermm == -1)
-      {
-        // Handle case where focal length is equal to 0
-        if (exifReader->getFocal() == 0.0f)
-        {
-          std::cerr << stlplus::basename_part(sImageFilename) << ": Focal length is missing." << std::endl;
-          continue;
-        }
-
-        // Compute approximated focal length
-        if(sensorWidth != -1.0)
-        {     
-          focalPixPermm = std::max ( width, height ) * exifReader->getFocal() / sensorWidth;
-          std::cout << "Focal = " <<  focalPixPermm << std::endl;
-        }
-      }
->>>>>>> 952d9dcb
+
+
     }
 
     // Build intrinsic parameter related to the view
     std::shared_ptr<IntrinsicBase> intrinsic (NULL);
-<<<<<<< HEAD
-
-    if (focalLengthPixel > 0 && ppx > 0 && ppy > 0 && width > 0 && height > 0 && sensorWidth > 0)
-=======
-    if (focalPixPermm > 0 && ppx > 0 && ppy > 0 && width > 0 && height > 0)
->>>>>>> 952d9dcb
+    if (focalLengthPixel > 0 && ppx > 0 && ppy > 0 && width > 0 && height > 0)
     {
       // Create the desired camera type
       switch(e_camera_model)
       {
         case PINHOLE_CAMERA:
           intrinsic = std::make_shared<Pinhole_Intrinsic>
-<<<<<<< HEAD
             (width, height, focalLengthPixel, ppx, ppy);
         break;
         case PINHOLE_CAMERA_RADIAL1:
@@ -398,17 +335,6 @@
         case PINHOLE_CAMERA_PTLENS:
           intrinsic = std::make_shared<Pinhole_Intrinsic_Radial_PTLens>
             (width, height, focalLengthPixel, ppx, ppy, k1, k2, k3);  // setup no distortion as initial guess
-=======
-            (width, height, focalPixPermm, ppx, ppy);
-        break;
-        case PINHOLE_CAMERA_RADIAL1:
-          intrinsic = std::make_shared<Pinhole_Intrinsic_Radial_K1>
-            (width, height, focalPixPermm, ppx, ppy, 0.0); // setup no distortion as initial guess
-        break;
-        case PINHOLE_CAMERA_RADIAL3:
-          intrinsic = std::make_shared<Pinhole_Intrinsic_Radial_K3>
-            (width, height, focalPixPermm, ppx, ppy, 0.0, 0.0, 0.0);  // setup no distortion as initial guess
->>>>>>> 952d9dcb
         break;
         default:
           std::cout << "Unknown camera model: " << (int) e_camera_model << std::endl;
