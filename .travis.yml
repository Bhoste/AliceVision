--- conflicted
+++ resolved
@@ -33,11 +33,7 @@
 
 script:
 # limit GCC builds to a reduced number of thread for the virtual machine
-<<<<<<< HEAD
-  - if [ "$CC" = "gcc" ]; then make -j 2; else make -j 4; fi
-=======
   - if [ "$CC" = "gcc" ]; then make; else make -j 2; fi
->>>>>>> 030f769b
 # Perform unit tests only on GCC builds
   - if [ "$CC" = "gcc" ]; then make test; fi
 
